<!--
  Copyright JS Foundation and other contributors, http://js.foundation
  Licensed under the Apache License, Version 2.0 (the "License");
  you may not use this file except in compliance with the License.
  You may obtain a copy of the License at
  http://www.apache.org/licenses/LICENSE-2.0
  Unless required by applicable law or agreed to in writing, software
  distributed under the License is distributed on an "AS IS" BASIS,
  WITHOUT WARRANTIES OR CONDITIONS OF ANY KIND, either express or implied.
  See the License for the specific language governing permissions and
  limitations under the License.
-->
<style>
    #sparkplug-input-metric-container-row .red-ui-editableList-header {
        display: flex;
        background: var(--red-ui-tertiary-background);
        padding-right: 75px;
    }
</style>

<script type="text/html" data-template-name="mqtt-sparkplug-broker">
    <div class="form-row">
        <label for="node-config-input-name"><i class="fa fa-tag"></i> <span data-i18n="mqtt-sparkplug-plus.label.name"></span></label>
        <input type="text" id="node-config-input-name" data-i18n="[placeholder]mqtt-sparkplug-plus.label.name">
    </div>
    <div class="form-row">
        <ul style="min-width: 600px; margin-bottom: 20px;" id="node-config-mqtt-broker-tabs"></ul>
    </div>
    <div id="node-config-mqtt-broker-tabs-content" style="min-height:150px;">
        <div id="mqtt-broker-tab-connection" style="display:none">
            <div class="form-row node-input-broker">
                <label for="node-config-input-broker"><i class="fa fa-globe"></i> <span data-i18n="mqtt-sparkplug-plus.label.broker"></span></label>
                <input type="text" id="node-config-input-broker" style="width: calc(100% - 300px);" data-i18n="[placeholder]mqtt-sparkplug-plus.label.example">
                <label for="node-config-input-port" style="margin-left:20px; width:43px; "> <span data-i18n="mqtt-sparkplug-plus.label.port"></span></label>
                <input type="text" id="node-config-input-port" data-i18n="[placeholder]mqtt-sparkplug-plus.label.port" style="width:55px">
            </div>
            <div class="form-row" style="height: 34px;">
                <input type="checkbox" id="node-config-input-usetls" style="height: 34px; margin: 0 5px 0 104px; display: inline-block; width: auto; vertical-align: top;">
                <label for="node-config-input-usetls" style="width: 100px; line-height: 34px;"><span data-i18n="mqtt-sparkplug-plus.label.use-tls"></span></label>
                <span id="node-config-row-tls" class="hide"><input style="width: 320px;" type="text" id="node-config-input-tls"></span>
            </div>

            <div class="form-row">
                <label for="node-config-input-protocolVersion"><i class="fa fa-cog"></i> <span data-i18n="mqtt-sparkplug-plus.label.protocolVersion"></span></label>
                <select id="node-config-input-protocolVersion" style="width:70%;">
                    <!--<option value="3" data-i18n="mqtt-sparkplug-plus.label.protocolVersion3"></option> -->
                    <option value="4" data-i18n="mqtt-sparkplug-plus.label.protocolVersion4"></option>
                    <!-- <option value="5" data-i18n="mqtt-sparkplug-plus.label.protocolVersion5"></option> -->
                </select>
            </div>
            <div class="form-row">
                <label for="node-config-input-clientid"><i class="fa fa-tag"></i> <span data-i18n="mqtt-sparkplug-plus.label.clientid"></span></label>
                <input type="text" id="node-config-input-clientid" data-i18n="[placeholder]mqtt-sparkplug-plus.placeholder.clientid">
            </div>
            <div class="form-row">
                <label for="node-config-input-keepalive"><i class="fa fa-heartbeat"></i> <span data-i18n="mqtt-sparkplug-plus.label.keepalive"></span></label>
                <input type="number" min="0" id="node-config-input-keepalive" style="width: 100px">
            </div>
            <div class="form-row" style="margin-bottom:0">
                <label style="vertical-align:top;"><i class="fa fa-info"></i> <span data-i18n="mqtt-sparkplug-plus.label.session"></span></label>
                <div style="display: inline-block; width:calc(100% - 110px)">
                    <div class="form-row">
                        <label for="node-config-input-cleansession" style="width: auto;">
                            <input type="checkbox" id="node-config-input-cleansession" style="position: relative;vertical-align: bottom; top: -2px; width: 15px;height: 15px;">
                            <span id="node-config-input-cleansession-label" data-i18n="mqtt-sparkplug-plus.label.cleansession"></span>
                        </label>
                    </div>
                </div>
            </div>
            <br>
        </div>
        <div id="mqtt-broker-tab-security" style="display:none">
            <div class="form-row">
                <label for="node-config-input-user"><i class="fa fa-user"></i> <span data-i18n="mqtt-sparkplug-plus.label.username"></span></label>
                <input type="text" id="node-config-input-user">
            </div>
            <div class="form-row">
                <label for="node-config-input-password"><i class="fa fa-lock"></i> <span data-i18n="mqtt-sparkplug-plus.label.password"></span></label>
                <input type="password" id="node-config-input-password">
            </div>
        </div>
         <div id="mqtt-broker-tab-sparkplug" style="display:none">
            <div class="form-row">
                <label for="node-config-input-eonName"><i class="fa fa-tag"></i> <span data-i18n="mqtt-sparkplug-plus.label.name"></span></label>
                <input type="text" id="node-config-input-eonName" data-i18n="[placeholder]mqtt-sparkplug-plus.placeholder.eonname">
            </div>

            <div class="form-row">
                <label for="node-config-input-deviceGroup"><i class="fa fa-tasks"></i> <span>Group</span></label>
                <input type="text" id="node-config-input-deviceGroup" data-i18n="[placeholder]Sparkplug Devices">
            </div>

<<<<<<< HEAD
            <!-- Add UI for compress output -->
            <div class="form-row">
                <label for="node-config-input-compressAlgorithm"><i class="fa fa-compress"></i> Compress</label>
                <select id="node-config-input-compressAlgorithm">
                    <option value="">No</option>
                    <option value="DEFLATE">Deflate</option>
                    <option value="GZIP">Gzip</option>
                </select>
        </div>

=======
>>>>>>> b7836f29
            <!-- Add UI for Store forward -->
            <div class="form-row">
                <label for="node-config-input-enableStoreForward"> </label>
                <label for="node-config-input-enableStoreForward" style="width:70%">
                    <input type="checkbox" id="node-config-input-enableStoreForward" style="display:inline-block; width:22px; vertical-align:top;"><span data-i18n="mqtt-sparkplug-plus.label.storeforward"></span>
                </label>
                </div>
            <div class="form-row" id="node-storeforward-line">
                <label for="node-config-input-primaryScada"><i class="fa fa-desktop"></i> Destination</label>
                <input id="node-config-input-primaryScada" type="text" placeholder="Primary SCADA Name">
            </div>
        </div>
    </div>
</script>

<script type="text/javascript">
(function() {

    RED.nodes.registerType('mqtt-sparkplug-broker',{
        category: 'config',
        defaults: {
            name: {value:"" },
            deviceGroup : {value:"",  validate :x => /^[^/+#]*$/.test(x) },
            eonName : {value:"",  validate :x => /^[^/+#]*$/.test(x) },
            broker: {value:"",required:true},
            port: {value:1883,required:false,validate:RED.validators.number(true)},
            tls: {type:"tls-config",required: false},
            clientid: {value:"", validate: function(v) {
                if ($("#node-config-input-clientid").length) {
                    // Currently editing the node
                    return $("#node-config-input-cleansession").is(":checked") || (v||"").length > 0;
                } else {
                    return (this.cleansession===undefined || this.cleansession) || (v||"").length > 0;
                }
            }},
            usetls: {value: false},
            verifyservercert: { value: false},
            protocolVersion: { value: 4},
            keepalive: {value:60,validate:RED.validators.number()},
            cleansession: {value: true},
            enableStoreForward: {value: false},
<<<<<<< HEAD
            compressAlgorithm : {value: false},
=======
>>>>>>> b7836f29
            primaryScada: {value:"",  validate :x =>  !$("#node-config-input-enableStoreForward").is(":checked") || /^[^/+#]+$/.test(x) },
        },
        credentials: {
            user: {type:"text"},
            password: {type: "password"}
        },
        label: function() {
            if (this.name) {
                return this.name;
            }
            var b = this.broker;
            if (!b) { b = "undefined"; }
            var lab = "";
            lab = (this.clientid?this.clientid+"@":"")+b;
            if (b.indexOf("://") === -1){
                if (!this.port){ lab = lab + ":1883"; }
                else { lab = lab + ":" + this.port; }
            }
            return lab;
        },
        oneditprepare: function () {
            var tabs = RED.tabs.create({
                id: "node-config-mqtt-broker-tabs",
                onchange: function(tab) {
                    $("#node-config-mqtt-broker-tabs-content").children().hide();
                    $("#" + tab.id).show();
                }
            });
            tabs.addTab({
                id: "mqtt-broker-tab-connection",
                label: this._("mqtt-sparkplug-plus.tabs-label.connection")
            });
            tabs.addTab({
                id: "mqtt-broker-tab-security",
                label: this._("mqtt-sparkplug-plus.tabs-label.security")
            });

            tabs.addTab({
                id: "mqtt-broker-tab-sparkplug",
                label: this._("mqtt-sparkplug-plus.tabs-label.sparkplug")
            });

            setTimeout(function() { tabs.resize(); },0);
            if (typeof this.cleansession === 'undefined') {
                this.cleansession = true;
                $("#node-config-input-cleansession").prop("checked",true);
            }
            if (typeof this.usetls === 'undefined') {
                this.usetls = false;
                $("#node-config-input-usetls").prop("checked",false);
            }
            
            $("#node-config-input-protocolVersion").on("change", function() {
                $("#node-config-input-cleansession-label").text(RED._("node-red:mqtt.label.cleansession"))
            });
            $("#node-config-input-protocolVersion").val(this.protocolVersion);
        
            $("#node-storeforward-line").hide();
            $("#node-config-input-enableStoreForward").on('change',function() {
                if ($(this).is(":checked")) {
                    $("#node-storeforward-line").show();
                }
                else {
                    $("#node-storeforward-line").hide();
                }
            });

            function updateTLSOptions() {
                if ($("#node-config-input-usetls").is(':checked')) {
                    $("#node-config-row-tls").show();
                } else {
                    $("#node-config-row-tls").hide();
                }
            }
            updateTLSOptions();
            $("#node-config-input-usetls").on("click",function() {
                updateTLSOptions();
            });
            var node = this;
            function updateClientId() {
                if ($("#node-config-input-cleansession").is(":checked")) {
                    $("#node-config-input-clientid").attr("placeholder",node._("mqtt-sparkplug-plus.placeholder.clientid"));
                } else {
                    $("#node-config-input-clientid").attr("placeholder",node._("mqtt-sparkplug-plus.placeholder.clientid-nonclean"));
                }
                $("#node-config-input-clientid").trigger("change");
            }
            setTimeout(updateClientId,0);
            $("#node-config-input-cleansession").on("click",function() {
                updateClientId();
            });

            function updatePortEntry(){
                var disabled = $("#node-config-input-port").prop("disabled");
                if ($("#node-config-input-broker").val().indexOf("://") === -1){
                    if (disabled){
                        $("#node-config-input-port").prop("disabled", false);
                    }
                }
                else {
                    if (!disabled){
                        $("#node-config-input-port").prop("disabled", true);
                    }
                }
            }
            $("#node-config-input-broker").on("change", function() {
                updatePortEntry();
            });
            $("#node-config-input-broker").on( "keyup", function() {
                updatePortEntry();
            });
            setTimeout(updatePortEntry,50);
            setTimeout(function() {
                $("#node-config-input-protocolVersion").trigger("change");
            },50);

        },
        oneditsave: function() {
            if (!$("#node-config-input-usetls").is(':checked')) {
                $("#node-config-input-tls").val("");
            }
        }
    });
})();
</script>

<!-- Sparkplug device -->
<script type="text/html" data-template-name="mqtt sparkplug device">
    <div class="form-row">
        <label for="node-input-broker"><i class="fa fa-globe"></i> <span data-i18n="[placeholder]Broker">Broker</span></label>
        <input type="text" id="node-input-broker">
    </div>
    <div class="form-row">
        <label for="node-input-name"><i class="fa fa-tag"></i> <span data-i18n="mqtt-sparkplug-plus.label.device"></span></label>
        <input type="text" id="node-input-name" data-i18n="[placeholder]mqtt-sparkplug-plus.placeholder.name">
    </div>

    <div class="form-row sparkplug-input-metric-row" style="margin-bottom: 0px;">
        <label><i class="fa fa-cubes"></i> <span data-i18n="mqtt-sparkplug-plus.label.metrics"></span></label>
    </div>
    <div class="form-row sparkplug-input-metric-row" id="sparkplug-input-metric-container-row">
        <ol id="sparkplug-input-metric-container"></ol>
    </div>

    <div class="form-tips"><span data-i18n="mqtt-sparkplug-plus.tip.device"></span></div>
</script>

<script type="text/javascript">
(function() {

    /**
    * Function that returns a list of configured Metrics
    * @return   {Object} A object with all configured metrics.
    */
    function getMetricsList() {
        var _metrics = {};
        var metrics = $("#sparkplug-input-metric-container").editableList("items");
        metrics.each(function(i) {
            var item = $(this);
            var name = item.find(".sparkplug-input-metric-name").val();
            var dt = item.find(".sparkplug-input-metric-dateType option:selected").text();
           
            if (name) {
                _metrics[name] = { dataType : dt};
            }
        });
        return _metrics;
    }

    RED.nodes.registerType('mqtt sparkplug device',{
        category: 'network',
        defaults: {
            name: {value:"",  validate :x => /^[^/+#]*$/.test(x) },
            metrics: {value:{}, required:true, validate : x => Object.keys(x).length > 0 }, // do regex matching of invalid charaters (e.g. # or +)
            broker: {type:"mqtt-sparkplug-broker", required:true}
        },
        color:"#2181a6",
        inputs:1,
        outputs:1,
        icon: "sparkplug.svg",
        inputLabels: "DDATA Details",
        outputLabels: "DCMD",
        align: "right",
        label: function() {
            return this.name||"Sparkplug Device";
        },
        oneditprepare: function() {
            var that = this;
            // Setup model 
            var metricsList = $("#sparkplug-input-metric-container").editableList( {
                header: $("<div>").append($.parseHTML("<div style='width:80%; display: inline-grid'>Name</div><div style='display: inline-grid'>Type</div>")),
                addButton: "add",
                removable: true,
                height: 300,
                addItem: function(container,i,opt) {
                    var parent = container.parent();
                    var row = $("<div/>").addClass("sparkplug-input-metric").appendTo(container);
                    var fmoduleSpan = $("<span>").appendTo(row);
                    var fmodule = $("<input/>", {
                        class: "sparkplug-input-metric-name",
                        placeholder: "Metric Name",
                        type: "text"
                    }).css({
                    }).appendTo(fmoduleSpan).val(opt.name);

                    var selectField = $('<select/>',{
                        style:"width:110px; margin-left: 5px; text-align: center;",
                        class : "sparkplug-input-metric-dateType"
                    }).appendTo(row);
                    var group0 = $('<optgroup/>', { label: "Datatypes" }).appendTo(selectField);
                    var dataTypes = ["Int8", "Int16", "Int32", "Int64", "Float", "Double", "Boolean" , "String", "Unknown"]
                    for (var d in dataTypes) {
                        let option = $("<option></option>").val(d).text(dataTypes[d]);
                        group0.append(option);
                        if (dataTypes[d] === opt.dataType || (Object.keys(opt).length === 0 && dataTypes[d] === "Int32")) {
                            option.attr('selected','selected')
                        }
                    }
                }
            });
            var metrics = this.metrics || {};
       
            for (const [key, value] of Object.entries(metrics)) {
                value["name"] = key;
                metricsList.editableList('addItem', value)
            }
        },
        oneditsave: function() {
            var node = this;
            node.metrics = getMetricsList();
        },

        labelStyle: function() {
            return this.name?"node_label_italic":"";
        }
    });
})();
</script>

<!-- MQTT Sparkplug In -->
<script type="text/html" data-template-name="mqtt sparkplug in">
    <div class="form-row">
        <label for="node-input-broker"><i class="fa fa-globe"></i> <span data-i18n="[placeholder]Broker">Broker</span></label>
        <input type="text" id="node-input-broker">
    </div>
    <div class="form-row">
        <label for="node-input-topic"><i class="fa fa-tasks"></i> <span data-i18n="mqtt-sparkplug-plus.label.topic"></span></label>
        <input type="text" id="node-input-topic" data-i18n="[placeholder]mqtt-sparkplug-plus.label.topic">
    </div>


    <div class="form-row">
        <label for="node-input-qos"><i class="fa fa-empire"></i> <span data-i18n="mqtt-sparkplug-plus.label.qos"></span></label>
        <select id="node-input-qos" style="width:125px !important">
            <option value="0">0</option>
            <option value="1">1</option>
            <option value="2">2</option>
        </select>
    </div>
    <div class="form-row">
        <label for="node-input-name"><i class="fa fa-tag"></i> <span data-i18n="mqtt-sparkplug-plus.label.name"></span></label>
        <input type="text" id="node-input-name" data-i18n="[placeholder]mqtt-sparkplug-plus.label.name">
    </div>

    <div class="form-tips"><span data-i18n="mqtt-sparkplug-plus.tip.sparkplugformat"></span></div>
</script>

<script type="text/javascript">
     RED.nodes.registerType('mqtt sparkplug in',{
        category: 'network',
        defaults: {
            name: {value:""},
            topic: {value:"spBv1.0/+/DDATA/+/+",required:true,validate: RED.validators.regex(/^(#$|(\+|[^+#]*)(\/(\+|[^+#]*))*(\/(\+|#|[^+#]*))?$)/)},
            qos: {value: "2"},
            broker: {type:"mqtt-sparkplug-broker", required:true},

        },
        color:"#2181a6",
        inputs:0,
        outputs:1,
        icon: "sparkplugio.svg",
        label: function() {
            return this.name ? this.name : this.topic || "MQTT Sparkplug Out";
        },
        labelStyle: function() {
            return this.name?"node_label_italic":"";
        },
        oneditprepare: function() {

            if (this.qos === undefined) {
                $("#node-input-qos").val("2");
            }

            let topicParts = this.topic.split("/");

        }
    });
</script>

<!-- MQTT Sparkplug Out-->
<script type="text/html" data-template-name="mqtt sparkplug out">
    <div class="form-row">
        <label for="node-input-broker"><i class="fa fa-globe"></i> <span data-i18n="mqtt-sparkplug-plus.label.broker"></span></label>
        <input type="text" id="node-input-broker">
    </div>
    <div class="form-row">
        <label for="node-input-topic"><i class="fa fa-tasks"></i> <span data-i18n="mqtt-sparkplug-plus.label.topic"></span></label>
        <input type="text" id="node-input-topic" data-i18n="[placeholder]mqtt-sparkplug-plus.label.topic">
    </div>

    <div class="form-row mqtt-form-row-cols2">
        <label for="node-input-qos" class="mqtt-form-row-col1"><i class="fa fa-empire"></i> <span data-i18n="mqtt-sparkplug-plus.label.qos"></span></label>
        <select id="node-input-qos" class="mqtt-form-row-col1">
            <option value=""></option>
            <option value="0">0</option>
            <option value="1">1</option>
            <option value="2">2</option>
        </select>

        <label for="node-input-retain" class="mqtt-form-row-col2"><i class="fa fa-history"></i> <span data-i18n="mqtt-sparkplug-plus.retain"></span></label>
        <select id="node-input-retain" class="mqtt-form-row-col2" >
            <option value=""></option>
            <option value="false" data-i18n="mqtt-sparkplug-plus.false"></option>
            <option value="true" data-i18n="mqtt-sparkplug-plus.true"></option>
        </select>
    </div>
<<<<<<< HEAD

=======
  
>>>>>>> b7836f29
    <div class="form-row">
        <label for="node-input-name"><i class="fa fa-tag"></i> <span data-i18n="mqtt-sparkplug-plus.label.name"></span></label>
        <input type="text" id="node-input-name" data-i18n="[placeholder]mqtt-sparkplug-plus.label.name">
    </div>
    <div class="form-tips"><span data-i18n="mqtt-sparkplug-plus.tip.sparkplugformat"></span></div>
</script>

<script type="text/javascript">
RED.nodes.registerType('mqtt sparkplug out',{
    category: 'network',
    defaults: {
        name: {value:""},
<<<<<<< HEAD
        topic: {value:"spBv1.0/My Devices/NCMD/EoN Name/My Device",required:false,validate: RED.validators.regex(/^(#$|(\+|[^+#]*)(\/(\+|[^+#]*))*(\/(\+|#|[^+#]*))?$)/)},
=======
        topic: {value:"spBv1.0/My Devices/NCMD/EoN Name/My Device",required:true,validate: RED.validators.regex(/^(#$|(\+|[^+#]*)(\/(\+|[^+#]*))*(\/(\+|#|[^+#]*))?$)/)},
>>>>>>> b7836f29
        qos: {value:""},
        retain: {value:""},
        broker: {type:"mqtt-sparkplug-broker", required:true}
    },
    color:"#2181a6",
    inputs:1,
    outputs:0,
    icon: "sparkplugio.svg",
    align: "right",
    label: function() {
        return this.name||this.topic||"mqtt";
    },
    oneditprepare: function() {
        var that = this;
    },
    oneditsave: function() {

    },
    labelStyle: function() {
        return this.name?"node_label_italic":"";
    }
});

</script><|MERGE_RESOLUTION|>--- conflicted
+++ resolved
@@ -90,7 +90,6 @@
                 <input type="text" id="node-config-input-deviceGroup" data-i18n="[placeholder]Sparkplug Devices">
             </div>
 
-<<<<<<< HEAD
             <!-- Add UI for compress output -->
             <div class="form-row">
                 <label for="node-config-input-compressAlgorithm"><i class="fa fa-compress"></i> Compress</label>
@@ -101,8 +100,6 @@
                 </select>
         </div>
 
-=======
->>>>>>> b7836f29
             <!-- Add UI for Store forward -->
             <div class="form-row">
                 <label for="node-config-input-enableStoreForward"> </label>
@@ -144,10 +141,7 @@
             keepalive: {value:60,validate:RED.validators.number()},
             cleansession: {value: true},
             enableStoreForward: {value: false},
-<<<<<<< HEAD
             compressAlgorithm : {value: false},
-=======
->>>>>>> b7836f29
             primaryScada: {value:"",  validate :x =>  !$("#node-config-input-enableStoreForward").is(":checked") || /^[^/+#]+$/.test(x) },
         },
         credentials: {
@@ -474,11 +468,6 @@
             <option value="true" data-i18n="mqtt-sparkplug-plus.true"></option>
         </select>
     </div>
-<<<<<<< HEAD
-
-=======
-  
->>>>>>> b7836f29
     <div class="form-row">
         <label for="node-input-name"><i class="fa fa-tag"></i> <span data-i18n="mqtt-sparkplug-plus.label.name"></span></label>
         <input type="text" id="node-input-name" data-i18n="[placeholder]mqtt-sparkplug-plus.label.name">
@@ -491,11 +480,7 @@
     category: 'network',
     defaults: {
         name: {value:""},
-<<<<<<< HEAD
         topic: {value:"spBv1.0/My Devices/NCMD/EoN Name/My Device",required:false,validate: RED.validators.regex(/^(#$|(\+|[^+#]*)(\/(\+|[^+#]*))*(\/(\+|#|[^+#]*))?$)/)},
-=======
-        topic: {value:"spBv1.0/My Devices/NCMD/EoN Name/My Device",required:true,validate: RED.validators.regex(/^(#$|(\+|[^+#]*)(\/(\+|[^+#]*))*(\/(\+|#|[^+#]*))?$)/)},
->>>>>>> b7836f29
         qos: {value:""},
         retain: {value:""},
         broker: {type:"mqtt-sparkplug-broker", required:true}
