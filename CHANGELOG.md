--- conflicted
+++ resolved
@@ -1,4 +1,3 @@
-<<<<<<< HEAD
 ### 1.0.0: Major Release
 
 Fixed:
@@ -9,9 +8,6 @@
 - Added documentation for the *mqtt-sparkplug-broker* configuration node
 - Added new *mqtt sparkplug out* node
 
-
-=======
->>>>>>> b3f6054d
 ### 0.0.5: Maintenance Release
 
 Fixed:
@@ -21,11 +17,7 @@
  - majority of texts are from message catalog (i18n)
 
 New:
-<<<<<<< HEAD
  - Added _mqtt sparkplug in_ node (clone of mqtt in with sparkplug decoding)
-=======
- - Added _mqtt sparkplug in_ node (clone of mqtt in with sparkplug decoding builtin)
->>>>>>> b3f6054d
  - Udated colors and logos of nodes.
 
 ### 0.0.4: Maintenance Release
