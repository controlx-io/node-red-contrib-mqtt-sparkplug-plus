--- conflicted
+++ resolved
@@ -2,53 +2,14 @@
 var sparkplugNode = require("../mqtt-sparkplug-plus.js");
 var should = require("should");
 var mqtt = require("mqtt");
-<<<<<<< HEAD
 var pako = require('pako');
 
-=======
-//const { FieldBase } = require("protobufjs");
->>>>>>> b7836f29
 
 var spPayload = require('sparkplug-payload').get("spBv1.0");
 
 helper.init(require.resolve('node-red'));
 
 let testBroker = 'mqtt://localhost';
-<<<<<<< HEAD
-=======
-var simpleFlow = [
-	{
-		"id": "n1",
-		"type": "mqtt sparkplug device",
-		"name": "TEST2",
-		"metrics": {
-			"test": {
-				"dataType": "Int32"
-			},
-			"test2": {
-				"dataType": "Int32"
-			}
-		},
-		"broker": "b1"
-	},
-	{
-		"id": "b1",
-        "type": "mqtt-sparkplug-broker",
-        "name": "Local Host",
-        "deviceGroup": "My Devices",
-        "eonName": "Node-Red",
-        "broker": "localhost",
-        "port": "1883",
-        "clientid": "",
-        "usetls": false,
-        "protocolVersion": "4",
-        "keepalive": "60",
-        "cleansession": true,
-        "enableStoreForward": false,
-        "primaryScada": "MY SCADA"
-	}
-];
->>>>>>> b7836f29
 var client = null;
 
 beforeEach(function (done) {
@@ -507,7 +468,6 @@
 		}); // end helper
 	}); // it end 
 
-<<<<<<< HEAD
 	it('should add null_value on DData without value', function (done) {
 			client = mqtt.connect(testBroker);
 			let n1;
@@ -579,10 +539,6 @@
 
 	// STORE FORWARD TESTING
 	it('should buffer when primary SCADA IS OFFLINE', function (done) {
-=======
-
-it('should add null_value on DData without value', function (done) {
->>>>>>> b7836f29
 		client = mqtt.connect(testBroker);
 
 		// WARN! We'll enable buffering for all tests
@@ -781,11 +737,7 @@
 						"metrics": [
 							{
 								"name": "test",
-<<<<<<< HEAD
 								"value": 100,
-=======
-								"value": null
->>>>>>> b7836f29
 								//"timestamp": new Date()
 							},
 						]}
@@ -867,7 +819,6 @@
 			if (topic === "spBv1.0/My Devices/DBIRTH/Node-Red") {
 				var buffer = Buffer.from(message);
 				var payload = spPayload.decodePayload(buffer);
-<<<<<<< HEAD
 				payload = pako.inflate(payload.body);
 				buffer = Buffer.from(payload);
 				payload = spPayload.decodePayload(buffer);
@@ -882,22 +833,11 @@
 				payload.should.have.property("seq").which.is.eql(2); // 0 is NBIRTH, 1 is DBIRTH
 
 				simpleFlow[1].compressAlgorithm = undefined;
-=======
-				payload.should.have.property("seq").which.is.eql(0);
-				n1.brokerConn.primaryScadaStatus.should.eql("ONLINE");
-
-			} else if (topic === "spBv1.0/My Devices/DBIRTH/Node-Red/TEST2"){
-				var buffer = Buffer.from(message);
-				var payload = spPayload.decodePayload(buffer);
-				payload.should.have.property("seq").which.is.eql(1);
-				n1.brokerConn.primaryScadaStatus.should.eql("ONLINE");
->>>>>>> b7836f29
 				done();
 			}
 		});
 	}); // it end 
 
-<<<<<<< HEAD
 	it('should warn and send uncompressed on unknown Compression Algorithm', function (done) {
 		client = mqtt.connect(testBroker);
 		simpleFlow[1].compressAlgorithm = "WINZUP";
@@ -992,67 +932,18 @@
 	}); // it end 
 
 	// TODO:
-=======
-
-	// FIXME add unit testing:
->>>>>>> b7836f29
 	//   Test unknown metric data type
 	//   Test NDEATH
 	//   Test Invalid DCMD
-<<<<<<< HEAD
 	
 });
 
 
-=======
-
-
-	// MQTT IN
-	// Test that it works
-	// Test That filtering works
-	// That that it errors on invalid data
-	
-});
-
-
-var inExample = [
-    {
-        "id": "n2",
-        "type": "helper",
-    },
-    {
-        "id": "n1",
-        "type": "mqtt sparkplug in",
-        "name": "",
-        "topic": "#", //"spBv1.0/+/DDATA/+/+",
-        "qos": "2",
-        "broker": "b1",
-        "wires": [["n2"]]
-    },
-	{
-		"id": "b1",
-		"type": "mqtt-sparkplug-broker",
-		"name": "Local Host",
-		"deviceGroup": "My Devices",
-		"eonName": "Node-Red",
-		"broker": "localhost",
-		"port": "1883",
-		"clientid": "",
-		"usetls": false,
-		"protocolVersion": "4",
-		"keepalive": "60",
-		"cleansession": true,
-		"credentials": {}
-	}
-]
-
->>>>>>> b7836f29
 /**
  * MQTT Sparkplug B in testing
  */
 describe('mqtt sparkplug in node', function () {
 
-<<<<<<< HEAD
 	var inExample = [
 		{
 			"id": "n2",
@@ -1085,11 +976,6 @@
 	]
 	var validMsg = {"timestamp":12345,"metrics":[{"name":"test","type":"Int32","value":100}],"seq":200}
 
-=======
-	var validMsg = {"timestamp":12345,"metrics":[{"name":"test","type":"Int32","value":100}],"seq":200}
-
-	// Connect to 
->>>>>>> b7836f29
 	it('should ouput a subscribed topic', function (done) {
 
 		var testMsg = {
@@ -1097,7 +983,6 @@
 			payload : spPayload.encodePayload(validMsg)
 		}
 
-<<<<<<< HEAD
 		client = mqtt.connect(testBroker);
 		client.on('connect', function () {
 			helper.load(sparkplugNode, inExample, function () {
@@ -1178,9 +1063,6 @@
             } ]
         };
 		compressedPayload = spPayload.encodePayload(compressedPayload);
-=======
-
->>>>>>> b7836f29
 		client = mqtt.connect(testBroker);
 		client.on('connect', function () {
 			helper.load(sparkplugNode, inExample, function () {
@@ -1193,7 +1075,6 @@
 						done();
 					}else {
 						// Nasty hack, to make sure we publish after node is online. 
-<<<<<<< HEAD
 						client.publish(testMsg.topic, compressedPayload);
 					}
 					} catch(err) {
@@ -1237,9 +1118,6 @@
 					}else {
 						// Nasty hack, to make sure we publish after node is online. 
 						client.publish("spBv1.0/My Devices/DDATA/Node-Red/TEST2", compressedPayload);
-=======
-						client.publish(testMsg.topic, testMsg.payload);
->>>>>>> b7836f29
 					}
 					} catch(err) {
 						console.log("Error");
@@ -1249,15 +1127,9 @@
 			});
 		});
 	});
-<<<<<<< HEAD
 
 });
 
-=======
-});
-
-
->>>>>>> b7836f29
 /**  
  * mqtt sparkplug out testing
  */
@@ -1291,7 +1163,6 @@
 			"credentials": {}
 		}
 	]
-<<<<<<< HEAD
 
 	outFlow2 = [
 		{
@@ -1319,8 +1190,6 @@
 			"credentials": {}
 		}
 	]
-=======
->>>>>>> b7836f29
 	/**
 	 * Verify that we outout a topic even though the primary SCADA is offline
 	 */
@@ -1332,13 +1201,9 @@
 			client.subscribe("spBv1.0/My Devices/DDATA/Node-Red/TEST2", function (err) {
 				if (!err) {
 					helper.load(sparkplugNode, outFlow, function () {
-<<<<<<< HEAD
 					
 						n1 = helper.getNode("n1");
 						
-=======
-						n1 = helper.getNode("n1");
->>>>>>> b7836f29
 						setTimeout(() => n1.receive({ payload: validMsg}), 500);
 					});
 				}
@@ -1381,8 +1246,4 @@
 			done();
 		});
 	});
-<<<<<<< HEAD
-=======
-
->>>>>>> b7836f29
 });