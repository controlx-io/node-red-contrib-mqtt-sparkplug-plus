--- conflicted
+++ resolved
@@ -2,15 +2,12 @@
 
 MQTT-Sparkplug-Plus is a set of Node-Red nodes, that will enable Node-Red to act as a [Sparkplug complient](https://s3.amazonaws.com/ignition-modules/Current/Sparkplug+Specification.pdf) EoN Node. 
 
-<<<<<<< HEAD
+
 The nodes handles most of the protocol specific messages. 
 
 The client will connect to an MQTT broker (server) and act as an MQTT Edge of Network (EoN) Node. The client current handles the following messages:
-=======
-The nodes will take care of most of the protocol specific messages.
 
-The client will connect to an MQTT broker (server) and act as an MQTT Edge of Network (EoN) Node. The client can currently handle the following messages:
->>>>>>> 17590cb3
+
 * NBIRTH
 * DBIRTH
 * NCMD : REBIRTH
@@ -21,7 +18,6 @@
 
 The following features are not yet supported:
 * Non-metrics (body)
-<<<<<<< HEAD
 * MQTT Broker redundancy
 * Buffering when primary SCADA is not available
 
@@ -52,7 +48,4 @@
         }
     ]
 }
-```
-=======
-* MQTT Broker redundancy
->>>>>>> 17590cb3
+```